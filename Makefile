# See: https://gist.github.com/asukakenji/f15ba7e588ac42795f421b48b8aede63
# For a list of valid GOOS and GOARCH values
# Note: these can be overriden on the command line e.g. `make PLATFORM=<platform> ARCH=<arch>`
PLATFORM=$(shell go env GOOS)
ARCH=$(shell go env GOARCH)

ifeq ("$(PLATFORM)", "windows")
bin=compose-unpacker.exe
else
bin=compose-unpacker
endif
dist := dist
image := portainer/compose-unpacker:latest
<<<<<<< HEAD
.PHONY: build release image clean download-binaries

release: build image
=======
.PHONY: build download-binaries image clean

build:
	GOOS="$(shell go env GOOS)" GOARCH="$(shell go env GOARCH)" CGO_ENABLED=0 go build -a --installsuffix cgo --ldflags '-s' -o dist/$(bin)
>>>>>>> 09950240

download-binaries:
	mkdir -pv $(dist)
	@./setup.sh $(PLATFORM) $(ARCH)

<<<<<<< HEAD
build: download-binaries
	GOOS="$(shell go env GOOS)" GOARCH="$(shell go env GOARCH)" CGO_ENABLED=0 go build -a --installsuffix cgo --ldflags '-s' -o dist/$(bin)

image:
=======
image: build download-binaries image
>>>>>>> 09950240
	docker build -f build/$(PLATFORM)/Dockerfile -t $(image) .

clean:
	rm -rf $(dist)
	rm -rf .tmp
	docker rmi $(image)<|MERGE_RESOLUTION|>--- conflicted
+++ resolved
@@ -11,29 +11,21 @@
 endif
 dist := dist
 image := portainer/compose-unpacker:latest
-<<<<<<< HEAD
 .PHONY: build release image clean download-binaries
 
 release: build image
-=======
-.PHONY: build download-binaries image clean
 
 build:
 	GOOS="$(shell go env GOOS)" GOARCH="$(shell go env GOARCH)" CGO_ENABLED=0 go build -a --installsuffix cgo --ldflags '-s' -o dist/$(bin)
->>>>>>> 09950240
 
 download-binaries:
 	mkdir -pv $(dist)
 	@./setup.sh $(PLATFORM) $(ARCH)
 
-<<<<<<< HEAD
 build: download-binaries
 	GOOS="$(shell go env GOOS)" GOARCH="$(shell go env GOARCH)" CGO_ENABLED=0 go build -a --installsuffix cgo --ldflags '-s' -o dist/$(bin)
 
-image:
-=======
 image: build download-binaries image
->>>>>>> 09950240
 	docker build -f build/$(PLATFORM)/Dockerfile -t $(image) .
 
 clean:
